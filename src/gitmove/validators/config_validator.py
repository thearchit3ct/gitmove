"""
Standardized Configuration Validation for GitMove
<<<<<<< HEAD

Provides comprehensive configuration validation with detailed error reporting,
environment variable support, and extended schema validation.
=======

Provides comprehensive configuration validation with detailed error reporting,
environment variable support, and extended schema validation.

>>>>>>> e1dcc736
"""

import os
import re
import sys
from typing import Any, Dict, List, Optional, Union, Set, Tuple
<<<<<<< HEAD

=======
>>>>>>> e1dcc736
import toml
from rich.console import Console
from rich.panel import Panel
from rich.text import Text

class ConfigValidator:
    """
    Standardized configuration validator for GitMove.
    
    Provides a unified approach to configuration validation with:
    - Detailed error reporting
    - Environment variable interpolation
    - Comprehensive schema-based validation
    - Configuration recommendations
    - Sensible defaults
    """
    
    # Configuration schema defining validation rules for all sections
<<<<<<< HEAD
=======

>>>>>>> e1dcc736
    _CONFIG_SCHEMA = {
        "general": {
            "main_branch": {
                "type": str,
                "required": True,
                "pattern": r'^[a-zA-Z0-9_\-./]+$',
                "default": "main",
                "description": "Main branch of the repository"
            },
            "verbose": {
                "type": bool,
                "default": False,
                "description": "Enable verbose logging"
<<<<<<< HEAD
=======

>>>>>>> e1dcc736
            }
        },
        "clean": {
            "auto_clean": {
                "type": bool,
                "default": False,
                "description": "Automatically clean merged branches"
            },
            "exclude_branches": {
                "type": list,
                "item_type": str,
                "default": ["develop", "staging"],
                "description": "Branches to exclude from cleanup operations"
            },
            "age_threshold": {
                "type": int,
                "min": 1,
                "max": 365,
                "default": 30,
                "description": "Minimum age in days for branches to be eligible for cleanup"
            }
        },
        "sync": {
            "default_strategy": {
                "type": str,
                "allowed": ["merge", "rebase", "auto"],
                "default": "rebase",
                "description": "Default synchronization strategy"
            },
            "auto_sync": {
                "type": bool,
                "default": True,
                "description": "Enable automatic synchronization"
            },
            "sync_frequency": {
                "type": str,
                "allowed": ["hourly", "daily", "weekly", "manual"],
                "default": "daily",
                "description": "Frequency of automatic synchronization"
            }
        },
        "advice": {
            "rebase_threshold": {
                "type": int,
                "min": 1,
                "max": 50,
                "default": 5,
                "description": "Maximum number of commits for recommending rebase"
            },
            "consider_branch_age": {
                "type": bool,
                "default": True,
                "description": "Consider branch age when providing strategy advice"
            },
            "force_merge_patterns": {
                "type": list,
                "item_type": str,
                "default": ["feature/*", "release/*"],
                "description": "Branch patterns that should always use merge"
            },
            "force_rebase_patterns": {
                "type": list,
                "item_type": str,
                "default": ["fix/*", "chore/*"],
                "description": "Branch patterns that should always use rebase"
            }
        },
        "conflict_detection": {
            "pre_check_enabled": {
                "type": bool,
                "default": True,
                "description": "Enable conflict detection before operations"
            },
            "show_diff": {
                "type": bool,
                "default": True,
                "description": "Show diff details for potential conflicts"
            },
            "allowed_conflict_threshold": {
                "type": int,
                "min": 0,
                "max": 100,
                "default": 3,
                "description": "Maximum number of allowed conflicts before warning"
            }
        },
        "security": {
            "protected_branches": {
                "type": list,
                "item_type": str,
                "default": ["main", "master", "develop", "release/*"],
                "description": "Branches protected from destructive operations"
            },
            "require_validation": {
                "type": bool,
                "default": True,
                "description": "Require validation before critical operations"
            }
        },
        "plugins": {
            "enabled": {
                "type": bool,
                "default": True,
                "description": "Enable plugin system"
            },
            "plugin_dir": {
                "type": str,
                "default": "~/.gitmove/plugins",
                "description": "Directory containing plugins"
            },
            "allowed_plugins": {
                "type": list,
                "item_type": str,
                "default": [],
                "description": "List of allowed plugins (empty = all allowed)"
            }
        }
    }
    
    def __init__(self, config_path: Optional[str] = None):
        """
        Initialize ConfigValidator.
        
        Args:
            config_path: Path to the configuration file
        """
        self.console = Console()
        self.config_path = config_path or self._get_default_config_path()
        self.env_prefix = "GITMOVE_"
    
    @classmethod
    def _get_default_config_path(cls) -> str:
        """
        Get the default configuration file path.
        
        Returns:
            Path to the default configuration file
        """
        if os.name == 'nt':  # Windows
            return os.path.expanduser(r"~\.gitmove\config.toml")
        else:  # Unix-like systems
            return os.path.expanduser("~/.config/gitmove/config.toml")
    
    def interpolate_env_vars(self, config: Dict) -> Dict:
        """
        Interpolate environment variables into configuration.
        
        Args:
            config: Configuration dictionary
        
        Returns:
            Configuration with environment variables expanded
        """
        def _interpolate(value):
            if isinstance(value, str):
                # Replace ${ENV_VAR} or $ENV_VAR with environment variable
                return re.sub(
                    r'\$\{?(\w+)\}?', 
                    lambda m: os.environ.get(m.group(1), m.group(0)), 
                    value
                )
            elif isinstance(value, dict):
                return {k: _interpolate(v) for k, v in value.items()}
            elif isinstance(value, list):
                return [_interpolate(item) for item in value]
            return value
        
        return _interpolate(config)
    
    def validate_config(self, config: Optional[Dict] = None) -> Dict:
        """
        Validate configuration against predefined schema.
        
        Args:
            config: Configuration dictionary to validate
        
        Returns:
            Validated and normalized configuration
        """
        if config is None:
            config = self._load_config()
        
        # Interpolate environment variables
        config = self.interpolate_env_vars(config)
        
        errors = []
        warnings = []
        normalized_config = {}
        
        def _validate_section(schema: Dict, section_config: Dict, section_name: str):
            """Validate a specific configuration section."""
            section_data = {}
            for key, rules in schema.items():
                value = section_config.get(key, rules.get('default'))
                
                # Check if required
                if rules.get('required', False) and value is None:
                    errors.append(f"Missing required configuration: {section_name}.{key}")
                    continue
                
                # Type checking
                if value is not None:
                    # Check main type
                    if not isinstance(value, rules['type']):
                        errors.append(f"Invalid type for {section_name}.{key}. "
                                      f"Expected {rules['type'].__name__}, got {type(value).__name__}")
                    
                    # Additional type-specific validations
                    if rules['type'] == str and 'pattern' in rules:
                        if not re.match(rules['pattern'], str(value)):
                            errors.append(f"Invalid format for {section_name}.{key}. "
                                          f"Must match pattern: {rules['pattern']}")
                    
                    if rules['type'] == int:
                        if 'min' in rules and value < rules['min']:
                            errors.append(f"{section_name}.{key} must be at least {rules['min']}")
                        if 'max' in rules and value > rules['max']:
                            errors.append(f"{section_name}.{key} must be at most {rules['max']}")
                    
                    if rules['type'] == list:
                        if 'item_type' in rules:
                            for idx, item in enumerate(value):
                                if not isinstance(item, rules['item_type']):
                                    errors.append(f"Invalid item type at position {idx} in {section_name}.{key}. "
                                                 f"Expected {rules['item_type'].__name__}, got {type(item).__name__}")
                    
                    # Allowed values
                    if 'allowed' in rules and value not in rules['allowed']:
                        errors.append(f"Invalid value for {section_name}.{key}. "
                                      f"Allowed values: {', '.join(rules['allowed'])}")
                
                # Store normalized value
                section_data[key] = value if value is not None else rules.get('default')
            
            # Add validated section to normalized config
            normalized_config[section_name] = section_data
<<<<<<< HEAD
=======

>>>>>>> e1dcc736
        
        # Validate each section
        for section, schema in self._CONFIG_SCHEMA.items():
            section_config = config.get(section, {})
            _validate_section(schema, section_config, section)
        
        # Check for unknown sections or keys
        for section, content in config.items():
            if section not in self._CONFIG_SCHEMA:
                warnings.append(f"Unknown configuration section: {section}")
                continue
                
            if isinstance(content, dict):
                for key in content:
                    if key not in self._CONFIG_SCHEMA[section]:
                        warnings.append(f"Unknown configuration key: {section}.{key}")
        
        # Report results
        if errors or warnings:
            self._display_validation_results(errors, warnings)
        
        return normalized_config
    
    def _display_validation_results(self, errors: List[str], warnings: List[str]):
        """
        Display validation results using Rich for beautiful formatting.
        
        Args:
            errors: List of validation errors
            warnings: List of validation warnings
        """
        if errors:
            error_panel = Panel(
                Text("\n".join(errors), style="bold red"),
                title="Configuration Errors",
                border_style="red"
            )
            self.console.print(error_panel)
        
        if warnings:
            warning_panel = Panel(
                Text("\n".join(warnings), style="bold yellow"),
                title="Configuration Warnings",
                border_style="yellow"
            )
            self.console.print(warning_panel)
        
        if errors:
            raise ValueError("Invalid configuration detected")
    
    def _load_config(self) -> Dict:
        """
        Load configuration from file.
        
        Returns:
            Configuration dictionary
        """
        try:
            with open(self.config_path, 'r') as f:
                return toml.load(f)
        except FileNotFoundError:
            # Return empty dict if no config file
            return {}
        except toml.TomlDecodeError as e:
            raise ValueError(f"Invalid TOML configuration: {e}")
    
    def generate_sample_config(self, output_path: Optional[str] = None) -> str:
        """
        Generate a sample configuration file with descriptions.
        
        Args:
            output_path: Path to save the sample configuration
        
        Returns:
            Sample configuration as a string
        """
        sample_config_lines = []
<<<<<<< HEAD
        
        for section, schema in self._CONFIG_SCHEMA.items():
            sample_config_lines.append(f"# {section.capitalize()} Settings")
            sample_config_lines.append(f"[{section}]")
            
            for key, rules in schema.items():
                # Add description as comment if available
                if 'description' in rules:
                    sample_config_lines.append(f"# {rules['description']}")
                
                # Format the default value according to its type
                default = rules.get('default')
                
                if rules['type'] == str:
                    default_str = f'"{default}"' if default is not None else '""'
                elif rules['type'] == list:
                    if default:
                        default_str = str(default).replace("'", '"')
                    else:
                        default_str = "[]"
                else:
                    default_str = str(default).lower() if isinstance(default, bool) else str(default)
                
                sample_config_lines.append(f"{key} = {default_str}")
                
                # Add allowed values as comment if available
                if 'allowed' in rules:
                    allowed_str = ', '.join([f'"{v}"' if rules['type'] == str else str(v) for v in rules['allowed']])
                    sample_config_lines.append(f"# Allowed values: {allowed_str}")
                
                # Add range as comment if available
                if rules['type'] == int and 'min' in rules and 'max' in rules:
                    sample_config_lines.append(f"# Range: {rules['min']} to {rules['max']}")
                
                sample_config_lines.append("")
            
            sample_config_lines.append("")
        
        # Convert to string
        config_str = "\n".join(sample_config_lines)
        
=======
        
        for section, schema in self._CONFIG_SCHEMA.items():
            sample_config_lines.append(f"# {section.capitalize()} Settings")
            sample_config_lines.append(f"[{section}]")
            
            for key, rules in schema.items():
                # Add description as comment if available
                if 'description' in rules:
                    sample_config_lines.append(f"# {rules['description']}")
                
                # Format the default value according to its type
                default = rules.get('default')
                
                if rules['type'] == str:
                    default_str = f'"{default}"' if default is not None else '""'
                elif rules['type'] == list:
                    if default:
                        default_str = str(default).replace("'", '"')
                    else:
                        default_str = "[]"
                else:
                    default_str = str(default).lower() if isinstance(default, bool) else str(default)
                
                sample_config_lines.append(f"{key} = {default_str}")
                
                # Add allowed values as comment if available
                if 'allowed' in rules:
                    allowed_str = ', '.join([f'"{v}"' if rules['type'] == str else str(v) for v in rules['allowed']])
                    sample_config_lines.append(f"# Allowed values: {allowed_str}")
                
                # Add range as comment if available
                if rules['type'] == int and 'min' in rules and 'max' in rules:
                    sample_config_lines.append(f"# Range: {rules['min']} to {rules['max']}")
                
                sample_config_lines.append("")
            
            sample_config_lines.append("")
        
        # Convert to string
        config_str = "\n".join(sample_config_lines)
        
>>>>>>> e1dcc736
        # Write to file if output path is provided
        if output_path:
            os.makedirs(os.path.dirname(output_path), exist_ok=True)
            with open(output_path, 'w') as f:
                f.write(config_str)
        
        return config_str
    
    def recommend_configuration(self, current_config: Dict) -> Dict[str, str]:
        """
        Provide configuration recommendations based on current settings.
        
        Args:
            current_config: Current configuration
        
        Returns:
            Dictionary of recommendations
        """
        recommendations = {}
        
        # General recommendations
        if current_config.get('general', {}).get('verbose', False):
            recommendations['verbose_mode'] = (
                "Verbose mode is enabled. This may impact performance. "
                "Consider disabling in production environments."
<<<<<<< HEAD
            )
        
        # Clean recommendations
        age_threshold = current_config.get('clean', {}).get('age_threshold', 30)
        if age_threshold > 90:
            recommendations['branch_cleanup'] = (
                f"Branch age threshold is quite high ({age_threshold} days). "
                "Old branches may accumulate. Consider lowering the age_threshold."
            )
        elif age_threshold < 7:
            recommendations['branch_cleanup_short'] = (
                f"Branch age threshold is very short ({age_threshold} days). "
                "This may lead to premature branch cleanup."
            )
        
=======
            )
        
        # Clean recommendations
        age_threshold = current_config.get('clean', {}).get('age_threshold', 30)
        if age_threshold > 90:
            recommendations['branch_cleanup'] = (
                f"Branch age threshold is quite high ({age_threshold} days). "
                "Old branches may accumulate. Consider lowering the age_threshold."
            )
        elif age_threshold < 7:
            recommendations['branch_cleanup_short'] = (
                f"Branch age threshold is very short ({age_threshold} days). "
                "This may lead to premature branch cleanup."
            )
        
>>>>>>> e1dcc736
        # Sync recommendations
        if not current_config.get('sync', {}).get('auto_sync', True):
            recommendations['auto_sync'] = (
                "Auto sync is disabled. This may lead to outdated branches. "
                "Consider enabling auto_sync for better branch management."
            )
        
        # Conflict detection recommendations
        if not current_config.get('conflict_detection', {}).get('pre_check_enabled', True):
            recommendations['conflict_detection'] = (
                "Pre-conflict checking is disabled. This may lead to unexpected conflicts. "
                "Consider enabling pre_check_enabled for smoother workflow."
            )
        
        # Security recommendations
        protected_branches = current_config.get('security', {}).get('protected_branches', [])
        if not protected_branches or len(protected_branches) < 2:
            recommendations['protected_branches'] = (
                "Few or no protected branches configured. Consider protecting "
                "important branches like 'main', 'master', and 'develop'."
            )
        
        return recommendations
    
    def diff_configs(self, config1: Dict, config2: Dict) -> Dict[str, Any]:
        """
        Compare two configurations and return differences.
        
        Args:
            config1: First configuration
            config2: Second configuration
            
        Returns:
            Dictionary of differences
        """
        differences = {
            "added": {},
            "removed": {},
            "changed": {}
        }
        
        # Get all keys from both configs
        all_sections = set(list(config1.keys()) + list(config2.keys()))
        
        for section in all_sections:
            # Check if section exists in both configs
            if section not in config1:
                differences["added"][section] = config2[section]
                continue
                
            if section not in config2:
                differences["removed"][section] = config1[section]
                continue
            
            # Compare keys within the section
            section_keys1 = set(config1[section].keys())
            section_keys2 = set(config2[section].keys())
            
            # Find added keys
            for key in section_keys2 - section_keys1:
                if section not in differences["added"]:
                    differences["added"][section] = {}
                differences["added"][section][key] = config2[section][key]
            
            # Find removed keys
            for key in section_keys1 - section_keys2:
                if section not in differences["removed"]:
                    differences["removed"][section] = {}
                differences["removed"][section][key] = config1[section][key]
            
            # Find changed keys
            for key in section_keys1 & section_keys2:
                if config1[section][key] != config2[section][key]:
                    if section not in differences["changed"]:
                        differences["changed"][section] = {}
                    differences["changed"][section][key] = {
                        "old": config1[section][key],
                        "new": config2[section][key]
                    }
        
        return differences
    
    def merge_configs(self, base_config: Dict, override_config: Dict) -> Dict:
        """
        Merge two configurations with override taking precedence.
        
        Args:
            base_config: Base configuration
            override_config: Override configuration that takes precedence
            
        Returns:
            Merged configuration
        """
        merged_config = {}
        
        # Start with a deep copy of base_config
        import copy
        merged_config = copy.deepcopy(base_config)
        
        # Merge override_config
        for section, section_data in override_config.items():
            if not isinstance(section_data, dict):
                # If it's not a dictionary, simply override
                merged_config[section] = section_data
                continue
                
            # Create section if it doesn't exist
            if section not in merged_config:
                merged_config[section] = {}
            
            # Merge keys in the section
            for key, value in section_data.items():
                merged_config[section][key] = value
        
        return merged_config
    
    def get_schema_section(self, section: Optional[str] = None) -> Dict:
        """
        Get the validation schema for a specific section or all sections.
        
        Args:
            section: Section name or None for all sections
            
        Returns:
            Dictionary of validation rules
        """
        if section is None:
            return self._CONFIG_SCHEMA
        
        if section not in self._CONFIG_SCHEMA:
            raise ValueError(f"Unknown configuration section: {section}")
        
<<<<<<< HEAD
        return {section: self._CONFIG_SCHEMA[section]}
=======
        return {section: self._CONFIG_SCHEMA[section]}
>>>>>>> e1dcc736
<|MERGE_RESOLUTION|>--- conflicted
+++ resolved
@@ -1,25 +1,13 @@
 """
 Standardized Configuration Validation for GitMove
-<<<<<<< HEAD
-
 Provides comprehensive configuration validation with detailed error reporting,
 environment variable support, and extended schema validation.
-=======
-
-Provides comprehensive configuration validation with detailed error reporting,
-environment variable support, and extended schema validation.
-
->>>>>>> e1dcc736
 """
 
 import os
 import re
 import sys
 from typing import Any, Dict, List, Optional, Union, Set, Tuple
-<<<<<<< HEAD
-
-=======
->>>>>>> e1dcc736
 import toml
 from rich.console import Console
 from rich.panel import Panel
@@ -38,10 +26,6 @@
     """
     
     # Configuration schema defining validation rules for all sections
-<<<<<<< HEAD
-=======
-
->>>>>>> e1dcc736
     _CONFIG_SCHEMA = {
         "general": {
             "main_branch": {
@@ -55,10 +39,6 @@
                 "type": bool,
                 "default": False,
                 "description": "Enable verbose logging"
-<<<<<<< HEAD
-=======
-
->>>>>>> e1dcc736
             }
         },
         "clean": {
@@ -295,11 +275,7 @@
             
             # Add validated section to normalized config
             normalized_config[section_name] = section_data
-<<<<<<< HEAD
-=======
 
->>>>>>> e1dcc736
-        
         # Validate each section
         for section, schema in self._CONFIG_SCHEMA.items():
             section_config = config.get(section, {})
@@ -376,7 +352,6 @@
             Sample configuration as a string
         """
         sample_config_lines = []
-<<<<<<< HEAD
         
         for section, schema in self._CONFIG_SCHEMA.items():
             sample_config_lines.append(f"# {section.capitalize()} Settings")
@@ -418,49 +393,6 @@
         # Convert to string
         config_str = "\n".join(sample_config_lines)
         
-=======
-        
-        for section, schema in self._CONFIG_SCHEMA.items():
-            sample_config_lines.append(f"# {section.capitalize()} Settings")
-            sample_config_lines.append(f"[{section}]")
-            
-            for key, rules in schema.items():
-                # Add description as comment if available
-                if 'description' in rules:
-                    sample_config_lines.append(f"# {rules['description']}")
-                
-                # Format the default value according to its type
-                default = rules.get('default')
-                
-                if rules['type'] == str:
-                    default_str = f'"{default}"' if default is not None else '""'
-                elif rules['type'] == list:
-                    if default:
-                        default_str = str(default).replace("'", '"')
-                    else:
-                        default_str = "[]"
-                else:
-                    default_str = str(default).lower() if isinstance(default, bool) else str(default)
-                
-                sample_config_lines.append(f"{key} = {default_str}")
-                
-                # Add allowed values as comment if available
-                if 'allowed' in rules:
-                    allowed_str = ', '.join([f'"{v}"' if rules['type'] == str else str(v) for v in rules['allowed']])
-                    sample_config_lines.append(f"# Allowed values: {allowed_str}")
-                
-                # Add range as comment if available
-                if rules['type'] == int and 'min' in rules and 'max' in rules:
-                    sample_config_lines.append(f"# Range: {rules['min']} to {rules['max']}")
-                
-                sample_config_lines.append("")
-            
-            sample_config_lines.append("")
-        
-        # Convert to string
-        config_str = "\n".join(sample_config_lines)
-        
->>>>>>> e1dcc736
         # Write to file if output path is provided
         if output_path:
             os.makedirs(os.path.dirname(output_path), exist_ok=True)
@@ -486,7 +418,6 @@
             recommendations['verbose_mode'] = (
                 "Verbose mode is enabled. This may impact performance. "
                 "Consider disabling in production environments."
-<<<<<<< HEAD
             )
         
         # Clean recommendations
@@ -501,24 +432,7 @@
                 f"Branch age threshold is very short ({age_threshold} days). "
                 "This may lead to premature branch cleanup."
             )
-        
-=======
-            )
-        
-        # Clean recommendations
-        age_threshold = current_config.get('clean', {}).get('age_threshold', 30)
-        if age_threshold > 90:
-            recommendations['branch_cleanup'] = (
-                f"Branch age threshold is quite high ({age_threshold} days). "
-                "Old branches may accumulate. Consider lowering the age_threshold."
-            )
-        elif age_threshold < 7:
-            recommendations['branch_cleanup_short'] = (
-                f"Branch age threshold is very short ({age_threshold} days). "
-                "This may lead to premature branch cleanup."
-            )
-        
->>>>>>> e1dcc736
+
         # Sync recommendations
         if not current_config.get('sync', {}).get('auto_sync', True):
             recommendations['auto_sync'] = (
@@ -651,8 +565,4 @@
         if section not in self._CONFIG_SCHEMA:
             raise ValueError(f"Unknown configuration section: {section}")
         
-<<<<<<< HEAD
-        return {section: self._CONFIG_SCHEMA[section]}
-=======
-        return {section: self._CONFIG_SCHEMA[section]}
->>>>>>> e1dcc736
+        return {section: self._CONFIG_SCHEMA[section]}