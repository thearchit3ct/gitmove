--- conflicted
+++ resolved
@@ -22,10 +22,6 @@
     Gestionnaire de configuration par variables d'environnement pour GitMove.
     
     Utilise le ConfigValidator pour garantir la cohérence avec le reste du système.
-<<<<<<< HEAD
-=======
-
->>>>>>> e1dcc736
     """
     
     # Prefix for GitMove-specific environment variables
@@ -324,8 +320,5 @@
     except ValueError:
         # En cas d'erreur de validation, on retourne la configuration de base
         # ou une configuration vide si aucune n'a été fournie
-<<<<<<< HEAD
-        return base_config or {}
-=======
-        return base_config or {}
->>>>>>> e1dcc736
+
+        return base_config or {}