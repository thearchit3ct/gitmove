"""
Gestion de la configuration pour GitMove
"""

import os
import sys
from pathlib import Path
from typing import Any, Dict, List, Optional, Union

import toml
from gitmove.validators.config_validator import ConfigValidator

<<<<<<< HEAD
from gitmove.validators.config_validator import ConfigValidator
=======
>>>>>>> e1dcc736
from gitmove.env_config import EnvConfigLoader

# Configuration par défaut
DEFAULT_CONFIG = {
    "general": {
        "main_branch": "main",
        "verbose": False,
    },
    "clean": {
        "auto_clean": False,
        "exclude_branches": ["develop", "staging"],
        "age_threshold": 30,  # jours
    },
    "sync": {
        "default_strategy": "rebase",
        "auto_sync": True,
        "sync_frequency": "daily",
    },
    "advice": {
        "rebase_threshold": 5,  # nombre de commits
        "consider_branch_age": True,
        "force_merge_patterns": ["feature/*", "release/*"],
        "force_rebase_patterns": ["fix/*", "chore/*"],
    },
    "conflict_detection": {
        "pre_check_enabled": True,
        "show_diff": True,
    },
}

class Config:
    """
    Gestionnaire de configuration pour GitMove.
    
    Gère la lecture et l'écriture des configurations à différents niveaux :
    - Global (~/.config/gitmove/config.toml)
    - Projet (.gitmove.toml à la racine du dépôt)
    - Spécifique (chemin personnalisé)
    """
    
    def __init__(self):
        """Initialise une nouvelle configuration avec les valeurs par défaut."""
<<<<<<< HEAD
=======
        self.validator = ConfigValidator()
        # Créer les valeurs par défaut à partir du schéma de validation
        schema = self.validator.get_schema_section()
        self.config = {}
        for section, section_schema in schema.items():
            self.config[section] = {}
            for key, rules in section_schema.items():
                self.config[section][key] = rules.get('default')
        
        self.config_path = None
>>>>>>> e1dcc736
        self.validator = ConfigValidator()
        # Créer les valeurs par défaut à partir du schéma de validation
        schema = self.validator.get_schema_section()
        self.config = {}
        for section, section_schema in schema.items():
            self.config[section] = {}
            for key, rules in section_schema.items():
                self.config[section][key] = rules.get('default')
        
        self.config_path = None
    
    @classmethod
    def load(cls, repo_path: Optional[str] = None) -> 'Config':
        """
        Charge la configuration en fusionnant les différents niveaux.
        
        Args:
            repo_path: Chemin vers le dépôt Git. Si None, utilise le répertoire courant.
            
        Returns:
            Une instance de Config avec les configurations fusionnées.
        """
        config = cls()
        
        # 1. Charger la configuration globale
        global_config = cls._get_global_config_path()
        if global_config.exists():
            config.load_from_file(global_config)
        
        # 2. Charger la configuration du projet
        if repo_path:
            repo_config = cls._get_repo_config_path(repo_path)
            if repo_config.exists():
                config.load_from_file(repo_config)
                config.config_path = str(repo_config)
        
        # 3. Fusionner avec les variables d'environnement
        env_config = EnvConfigManager.load_env_config(config.config)
        config.config.update(env_config)
        
        # 4. Valider la configuration finale
        try:
            config.config = config.validator.validate_config(config.config)
        except ValueError as e:
            print(f"Erreur de configuration : {e}")
        
        return config
    
    def load_from_file(self, path: Union[str, Path]):
        """
        Charge la configuration depuis un fichier et la fusionne avec l'existante.
        
        Args:
            path: Chemin vers le fichier de configuration.
        """
        path = Path(path)
        if not path.exists():
            raise FileNotFoundError(f"Le fichier de configuration {path} n'existe pas.")
        
        try:
            with open(path, "r", encoding="utf-8") as f:
                file_config = toml.load(f)
            
            # Fusionner la configuration du fichier avec l'existante
            self._merge_config(file_config)
            self.config_path = str(path)
        except Exception as e:
            raise Exception(f"Erreur lors de la lecture du fichier de configuration: {str(e)}")
    
    def save(self, path: Optional[Union[str, Path]] = None):
        """
        Enregistre la configuration dans un fichier.
        
        Args:
            path: Chemin où enregistrer la configuration. Si None, utilise le chemin actuel.
        """
        if path is None:
            if self.config_path is None:
                raise ValueError("Aucun chemin de configuration spécifié.")
            path = self.config_path
        
        path = Path(path)
        
        try:
            # Créer le répertoire parent s'il n'existe pas
            os.makedirs(path.parent, exist_ok=True)
            
            with open(path, "w", encoding="utf-8") as f:
                toml.dump(self.config, f)
        except Exception as e:
            raise Exception(f"Erreur lors de l'enregistrement de la configuration: {str(e)}")
    
    def get_value(self, key_path: str, default: Any = None) -> Any:
        """
        Récupère une valeur de configuration par son chemin.
        
        Args:
            key_path: Chemin de la clé (ex: 'general.main_branch')
            default: Valeur par défaut si la clé n'existe pas
            
        Returns:
            La valeur de configuration ou la valeur par défaut
        """
        parts = key_path.split(".")
        value = self.config
        
        try:
            for part in parts:
                value = value[part]
            return value
        except (KeyError, TypeError):
            return default
    
    def set_value(self, key_path: str, value: Any):
        """
        Définit une valeur de configuration.
        
        Args:
            key_path: Chemin de la clé (ex: 'general.main_branch')
            value: Valeur à définir
        """
        parts = key_path.split(".")
        config = self.config
        
        # Naviguer jusqu'au dernier niveau
        for i, part in enumerate(parts[:-1]):
            if part not in config:
                config[part] = {}
            config = config[part]
        
        # Définir la valeur
        config[parts[-1]] = value
    
    def get_all(self) -> Dict:
        """
        Récupère toute la configuration.
        
        Returns:
            Dictionnaire complet de la configuration
        """
        return self.config.copy()
    
    def _merge_config(self, new_config: Dict):
        """
        Fusionne une nouvelle configuration avec l'existante de façon récursive.
        
        Args:
            new_config: Nouvelle configuration à fusionner
        """
        for key, value in new_config.items():
            if key in self.config and isinstance(self.config[key], dict) and isinstance(value, dict):
                self._merge_config_section(self.config[key], value)
            else:
                self.config[key] = value
    
    def _merge_config_section(self, target: Dict, source: Dict):
        """
        Fusionne une section de configuration de façon récursive.
        
        Args:
            target: Section cible
            source: Section source
        """
        for key, value in source.items():
            if key in target and isinstance(target[key], dict) and isinstance(value, dict):
                self._merge_config_section(target[key], value)
            else:
                target[key] = value
    
    @staticmethod
    def _get_global_config_path() -> Path:
        """
        Retrouve le chemin de la configuration globale.
        
        Returns:
            Chemin vers le fichier de configuration globale
        """
        if sys.platform == "win32":
            base_path = os.environ.get("APPDATA", os.path.expanduser("~"))
            return Path(base_path) / "gitmove" / "config.toml"
        else:
            xdg_config_home = os.environ.get("XDG_CONFIG_HOME", os.path.expanduser("~/.config"))
            return Path(xdg_config_home) / "gitmove" / "config.toml"
    
    @staticmethod
    def _get_repo_config_path(repo_path: str) -> Path:
        """
        Retrouve le chemin de la configuration du projet.
        
        Args:
            repo_path: Chemin du dépôt
            
        Returns:
            Chemin vers le fichier de configuration du projet
        """
        return Path(repo_path) / ".gitmove.toml"
    
    def validate(self) -> List[str]:
        """
        Valide la configuration actuelle.
        
        Returns:
            Liste des problèmes trouvés. Liste vide si tout est valide.
        """
        try:
            # Utiliser le validateur consolidé
            self.validator.validate_config(self.config)
            return []
        except ValueError as e:
            # Capturer les messages d'erreur
            error_message = str(e)
            
            # Extraire les erreurs individuelles
            if "Invalid configuration detected" in error_message:
                # Analyser le texte pour trouver les erreurs individuelles
                # Comme nous n'avons pas accès direct aux erreurs internes du validateur,
                # nous devons réexécuter la validation en mode silencieux pour les collecter
                errors = []
                try:
                    # Désactiver temporairement la console
                    original_console = self.validator.console
                    self.validator.console = None
                    
                    try:
                        self.validator.validate_config(self.config)
                    except Exception:
                        pass
                    
                    # Restaurer la console
                    self.validator.console = original_console
                except Exception:
                    # En cas d'échec, renvoyer le message d'erreur original
                    return [error_message]
                
                # Si nous n'avons pas pu récupérer les erreurs individuelles, renvoyer le message d'erreur original
                if not errors:
                    return [error_message]
                
                return errors
            else:
                return [error_message]
        
    def get_recommendations(self) -> Dict:
        """
        Obtient des recommandations pour la configuration.
        
        Returns:
            Dictionnaire de recommandations
        """
        return self.validator.recommend_configuration(self.config)
    
    def generate_sample_config(self, output_path: Optional[str] = None) -> str:
        """
        Génère un exemple de configuration avec des descriptions détaillées.
        
        Args:
            output_path: Chemin de sortie pour le fichier de configuration
        
        Returns:
            Contenu de la configuration d'exemple
        """
        return self.validator.generate_sample_config(output_path)
    
    def diff_with(self, other_config: 'Config') -> Dict:
        """
        Compare cette configuration avec une autre et retourne les différences.
        
        Args:
            other_config: Autre configuration à comparer
            
        Returns:
            Dictionnaire des différences
        """
        return self.validator.diff_configs(self.config, other_config.config)
        
    def merge_with(self, other_config: 'Config', overwrite: bool = True) -> 'Config':
        """
        Fusionne cette configuration avec une autre.
        
        Args:
            other_config: Autre configuration à fusionner
            overwrite: Si True, la configuration fournie écrase les valeurs existantes
            
        Returns:
            Nouvelle instance Config avec les configurations fusionnées
        """
        if overwrite:
            base = self.config
            override = other_config.config
        else:
            base = other_config.config
            override = self.config
            
        merged_dict = self.validator.merge_configs(base, override)
        
        # Créer une nouvelle instance avec la configuration fusionnée
        merged_config = Config()
        merged_config.config = merged_dict
        
<<<<<<< HEAD
        return merged_config
=======
        return merged_config
>>>>>>> e1dcc736
<|MERGE_RESOLUTION|>--- conflicted
+++ resolved
@@ -9,11 +9,6 @@
 
 import toml
 from gitmove.validators.config_validator import ConfigValidator
-
-<<<<<<< HEAD
-from gitmove.validators.config_validator import ConfigValidator
-=======
->>>>>>> e1dcc736
 from gitmove.env_config import EnvConfigLoader
 
 # Configuration par défaut
@@ -56,19 +51,6 @@
     
     def __init__(self):
         """Initialise une nouvelle configuration avec les valeurs par défaut."""
-<<<<<<< HEAD
-=======
-        self.validator = ConfigValidator()
-        # Créer les valeurs par défaut à partir du schéma de validation
-        schema = self.validator.get_schema_section()
-        self.config = {}
-        for section, section_schema in schema.items():
-            self.config[section] = {}
-            for key, rules in section_schema.items():
-                self.config[section][key] = rules.get('default')
-        
-        self.config_path = None
->>>>>>> e1dcc736
         self.validator = ConfigValidator()
         # Créer les valeurs par défaut à partir du schéma de validation
         schema = self.validator.get_schema_section()
@@ -368,8 +350,4 @@
         merged_config = Config()
         merged_config.config = merged_dict
         
-<<<<<<< HEAD
-        return merged_config
-=======
-        return merged_config
->>>>>>> e1dcc736
+        return merged_config