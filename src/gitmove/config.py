"""
Gestion de la configuration pour GitMove
"""

import os
import sys
from pathlib import Path
from typing import Any, Dict, List, Optional, Union

import toml

<<<<<<< HEAD
from gitmove.validators.config_validator import ConfigValidator
=======
from gitmove.config_validator import ConfigValidator
>>>>>>> eff2685d
from gitmove.env_config import EnvConfigLoader

# Configuration par défaut
DEFAULT_CONFIG = {
    "general": {
        "main_branch": "main",
        "verbose": False,
    },
    "clean": {
        "auto_clean": False,
        "exclude_branches": ["develop", "staging"],
        "age_threshold": 30,  # jours
    },
    "sync": {
        "default_strategy": "rebase",
        "auto_sync": True,
        "sync_frequency": "daily",
    },
    "advice": {
        "rebase_threshold": 5,  # nombre de commits
        "consider_branch_age": True,
        "force_merge_patterns": ["feature/*", "release/*"],
        "force_rebase_patterns": ["fix/*", "chore/*"],
    },
    "conflict_detection": {
        "pre_check_enabled": True,
        "show_diff": True,
    },
}

class Config:
    """
    Gestionnaire de configuration pour GitMove.
    
    Gère la lecture et l'écriture des configurations à différents niveaux :
    - Global (~/.config/gitmove/config.toml)
    - Projet (.gitmove.toml à la racine du dépôt)
    - Spécifique (chemin personnalisé)
    """
    
    def __init__(self):
        """Initialise une nouvelle configuration avec les valeurs par défaut."""
        self.validator = ConfigValidator()
        # Créer les valeurs par défaut à partir du schéma de validation
        schema = self.validator.get_schema_section()
        self.config = {}
        for section, section_schema in schema.items():
            self.config[section] = {}
            for key, rules in section_schema.items():
                self.config[section][key] = rules.get('default')
        
        self.config_path = None
        self.validator = ConfigValidator()
    
    @classmethod
    def load(cls, repo_path: Optional[str] = None) -> 'Config':
        """
        Charge la configuration en fusionnant les différents niveaux.
        
        Args:
            repo_path: Chemin vers le dépôt Git. Si None, utilise le répertoire courant.
            
        Returns:
            Une instance de Config avec les configurations fusionnées.
        """
        config = cls()
        
        # 1. Charger la configuration globale
        global_config = cls._get_global_config_path()
        if global_config.exists():
            config.load_from_file(global_config)
        
        # 2. Charger la configuration du projet
        if repo_path:
            repo_config = cls._get_repo_config_path(repo_path)
            if repo_config.exists():
                config.load_from_file(repo_config)
                config.config_path = str(repo_config)
        
        # 3. Fusionner avec les variables d'environnement
        env_config = EnvConfigManager.load_env_config(config.config)
        config.config.update(env_config)
        
        # 4. Valider la configuration finale
        try:
            config.config = config.validator.validate_config(config.config)
        except ValueError as e:
            print(f"Erreur de configuration : {e}")
        
        return config
    
    def load_from_file(self, path: Union[str, Path]):
        """
        Charge la configuration depuis un fichier et la fusionne avec l'existante.
        
        Args:
            path: Chemin vers le fichier de configuration.
        """
        path = Path(path)
        if not path.exists():
            raise FileNotFoundError(f"Le fichier de configuration {path} n'existe pas.")
        
        try:
            with open(path, "r", encoding="utf-8") as f:
                file_config = toml.load(f)
            
            # Fusionner la configuration du fichier avec l'existante
            self._merge_config(file_config)
            self.config_path = str(path)
        except Exception as e:
            raise Exception(f"Erreur lors de la lecture du fichier de configuration: {str(e)}")
    
    def save(self, path: Optional[Union[str, Path]] = None):
        """
        Enregistre la configuration dans un fichier.
        
        Args:
            path: Chemin où enregistrer la configuration. Si None, utilise le chemin actuel.
        """
        if path is None:
            if self.config_path is None:
                raise ValueError("Aucun chemin de configuration spécifié.")
            path = self.config_path
        
        path = Path(path)
        
        try:
            # Créer le répertoire parent s'il n'existe pas
            os.makedirs(path.parent, exist_ok=True)
            
            with open(path, "w", encoding="utf-8") as f:
                toml.dump(self.config, f)
        except Exception as e:
            raise Exception(f"Erreur lors de l'enregistrement de la configuration: {str(e)}")
    
    def get_value(self, key_path: str, default: Any = None) -> Any:
        """
        Récupère une valeur de configuration par son chemin.
        
        Args:
            key_path: Chemin de la clé (ex: 'general.main_branch')
            default: Valeur par défaut si la clé n'existe pas
            
        Returns:
            La valeur de configuration ou la valeur par défaut
        """
        parts = key_path.split(".")
        value = self.config
        
        try:
            for part in parts:
                value = value[part]
            return value
        except (KeyError, TypeError):
            return default
    
    def set_value(self, key_path: str, value: Any):
        """
        Définit une valeur de configuration.
        
        Args:
            key_path: Chemin de la clé (ex: 'general.main_branch')
            value: Valeur à définir
        """
        parts = key_path.split(".")
        config = self.config
        
        # Naviguer jusqu'au dernier niveau
        for i, part in enumerate(parts[:-1]):
            if part not in config:
                config[part] = {}
            config = config[part]
        
        # Définir la valeur
        config[parts[-1]] = value
    
    def get_all(self) -> Dict:
        """
        Récupère toute la configuration.
        
        Returns:
            Dictionnaire complet de la configuration
        """
        return self.config.copy()
    
    def _merge_config(self, new_config: Dict):
        """
        Fusionne une nouvelle configuration avec l'existante de façon récursive.
        
        Args:
            new_config: Nouvelle configuration à fusionner
        """
        for key, value in new_config.items():
            if key in self.config and isinstance(self.config[key], dict) and isinstance(value, dict):
                self._merge_config_section(self.config[key], value)
            else:
                self.config[key] = value
    
    def _merge_config_section(self, target: Dict, source: Dict):
        """
        Fusionne une section de configuration de façon récursive.
        
        Args:
            target: Section cible
            source: Section source
        """
        for key, value in source.items():
            if key in target and isinstance(target[key], dict) and isinstance(value, dict):
                self._merge_config_section(target[key], value)
            else:
                target[key] = value
    
    @staticmethod
    def _get_global_config_path() -> Path:
        """
        Retrouve le chemin de la configuration globale.
        
        Returns:
            Chemin vers le fichier de configuration globale
        """
        if sys.platform == "win32":
            base_path = os.environ.get("APPDATA", os.path.expanduser("~"))
            return Path(base_path) / "gitmove" / "config.toml"
        else:
            xdg_config_home = os.environ.get("XDG_CONFIG_HOME", os.path.expanduser("~/.config"))
            return Path(xdg_config_home) / "gitmove" / "config.toml"
    
    @staticmethod
    def _get_repo_config_path(repo_path: str) -> Path:
        """
        Retrouve le chemin de la configuration du projet.
        
        Args:
            repo_path: Chemin du dépôt
            
        Returns:
            Chemin vers le fichier de configuration du projet
        """
        return Path(repo_path) / ".gitmove.toml"
    
    def validate(self) -> List[str]:
        """
        Valide la configuration actuelle.
        
        Returns:
            Liste des problèmes trouvés. Liste vide si tout est valide.
        """
<<<<<<< HEAD
        try:
            # Utiliser le validateur consolidé
            self.validator.validate_config(self.config)
            return []
        except ValueError as e:
            # Capturer les messages d'erreur
            error_message = str(e)
            
            # Extraire les erreurs individuelles
            if "Invalid configuration detected" in error_message:
                # Analyser le texte pour trouver les erreurs individuelles
                # Comme nous n'avons pas accès direct aux erreurs internes du validateur,
                # nous devons réexécuter la validation en mode silencieux pour les collecter
                errors = []
                try:
                    # Désactiver temporairement la console
                    original_console = self.validator.console
                    self.validator.console = None
                    
                    try:
                        self.validator.validate_config(self.config)
                    except Exception:
                        pass
                    
                    # Restaurer la console
                    self.validator.console = original_console
                except Exception:
                    # En cas d'échec, renvoyer le message d'erreur original
                    return [error_message]
                
                # Si nous n'avons pas pu récupérer les erreurs individuelles, renvoyer le message d'erreur original
                if not errors:
                    return [error_message]
                
                return errors
            else:
                return [error_message]
        
    def get_recommendations(self) -> Dict:
        """
        Obtient des recommandations pour la configuration.
        
        Returns:
            Dictionnaire de recommandations
        """
        return self.validator.recommend_configuration(self.config)
    
    def generate_sample_config(self, output_path: Optional[str] = None) -> str:
        """
        Génère un exemple de configuration avec des descriptions détaillées.
        
        Args:
            output_path: Chemin de sortie pour le fichier de configuration
        
        Returns:
            Contenu de la configuration d'exemple
        """
        return self.validator.generate_sample_config(output_path)
    
    def diff_with(self, other_config: 'Config') -> Dict:
        """
        Compare cette configuration avec une autre et retourne les différences.
        
        Args:
            other_config: Autre configuration à comparer
            
        Returns:
            Dictionnaire des différences
        """
        return self.validator.diff_configs(self.config, other_config.config)
        
    def merge_with(self, other_config: 'Config', overwrite: bool = True) -> 'Config':
        """
        Fusionne cette configuration avec une autre.
        
        Args:
            other_config: Autre configuration à fusionner
            overwrite: Si True, la configuration fournie écrase les valeurs existantes
            
        Returns:
            Nouvelle instance Config avec les configurations fusionnées
        """
        if overwrite:
            base = self.config
            override = other_config.config
        else:
            base = other_config.config
            override = self.config
            
        merged_dict = self.validator.merge_configs(base, override)
        
        # Créer une nouvelle instance avec la configuration fusionnée
        merged_config = Config()
        merged_config.config = merged_dict
        
        return merged_config
=======
        # issues = []
        
        # # Vérifier les valeurs obligatoires
        # if not self.get_value("general.main_branch"):
        #     issues.append("La branche principale n'est pas définie (general.main_branch)")
        
        # # Vérifier les types
        # if not isinstance(self.get_value("clean.age_threshold"), int):
        #     issues.append("Le seuil d'âge doit être un nombre entier (clean.age_threshold)")
        
        # if not isinstance(self.get_value("advice.rebase_threshold"), int):
        #     issues.append("Le seuil de rebase doit être un nombre entier (advice.rebase_threshold)")
        
        # # Vérifier les valeurs acceptables
        # if self.get_value("sync.default_strategy") not in ["merge", "rebase", "auto"]:
        #     issues.append(
        #         "La stratégie de synchronisation par défaut doit être 'merge', 'rebase' ou 'auto' "
        #         "(sync.default_strategy)"
        #     )
        
        # return issues
        try:
            self.validator.validate_config(self.config)
            return []
        except ValueError as e:
            return [str(e)]
        
    def get_recommendations(self) -> Dict:
        """
        Obtient des recommandations pour la configuration.
        
        Returns:
            Dictionnaire de recommandations
        """
        return self.validator.recommend_configuration(self.config)
    
    # Les autres méthodes de la classe restent similaires à l'implémentation précédente
    
    def generate_sample_config(self, output_path: Optional[str] = None) -> str:
        """
        Génère un exemple de configuration.
        
        Args:
            output_path: Chemin de sortie pour le fichier de configuration
        
        Returns:
            Contenu de la configuration d'exemple
        """
        return self.validator.generate_sample_config(output_path)
>>>>>>> eff2685d
<|MERGE_RESOLUTION|>--- conflicted
+++ resolved
@@ -8,12 +8,8 @@
 from typing import Any, Dict, List, Optional, Union
 
 import toml
-
-<<<<<<< HEAD
 from gitmove.validators.config_validator import ConfigValidator
-=======
-from gitmove.config_validator import ConfigValidator
->>>>>>> eff2685d
+
 from gitmove.env_config import EnvConfigLoader
 
 # Configuration par défaut
@@ -261,7 +257,6 @@
         Returns:
             Liste des problèmes trouvés. Liste vide si tout est valide.
         """
-<<<<<<< HEAD
         try:
             # Utiliser le validateur consolidé
             self.validator.validate_config(self.config)
@@ -358,54 +353,3 @@
         merged_config.config = merged_dict
         
         return merged_config
-=======
-        # issues = []
-        
-        # # Vérifier les valeurs obligatoires
-        # if not self.get_value("general.main_branch"):
-        #     issues.append("La branche principale n'est pas définie (general.main_branch)")
-        
-        # # Vérifier les types
-        # if not isinstance(self.get_value("clean.age_threshold"), int):
-        #     issues.append("Le seuil d'âge doit être un nombre entier (clean.age_threshold)")
-        
-        # if not isinstance(self.get_value("advice.rebase_threshold"), int):
-        #     issues.append("Le seuil de rebase doit être un nombre entier (advice.rebase_threshold)")
-        
-        # # Vérifier les valeurs acceptables
-        # if self.get_value("sync.default_strategy") not in ["merge", "rebase", "auto"]:
-        #     issues.append(
-        #         "La stratégie de synchronisation par défaut doit être 'merge', 'rebase' ou 'auto' "
-        #         "(sync.default_strategy)"
-        #     )
-        
-        # return issues
-        try:
-            self.validator.validate_config(self.config)
-            return []
-        except ValueError as e:
-            return [str(e)]
-        
-    def get_recommendations(self) -> Dict:
-        """
-        Obtient des recommandations pour la configuration.
-        
-        Returns:
-            Dictionnaire de recommandations
-        """
-        return self.validator.recommend_configuration(self.config)
-    
-    # Les autres méthodes de la classe restent similaires à l'implémentation précédente
-    
-    def generate_sample_config(self, output_path: Optional[str] = None) -> str:
-        """
-        Génère un exemple de configuration.
-        
-        Args:
-            output_path: Chemin de sortie pour le fichier de configuration
-        
-        Returns:
-            Contenu de la configuration d'exemple
-        """
-        return self.validator.generate_sample_config(output_path)
->>>>>>> eff2685d
